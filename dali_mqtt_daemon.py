--- conflicted
+++ resolved
@@ -332,14 +332,7 @@
         f"--{CONF_DALI_DRIVER.replace('_','-')}", help="DALI device driver", choices=DALI_DRIVERS
     )
     parser.add_argument(
-<<<<<<< HEAD
-        "--ha-discovery-prefix",
-=======
-        f"--{CONF_DALI_LAMPS.replace('_','-')}", help="Number of lamps to scan", type=int
-    )
-    parser.add_argument(
         f"--{CONF_HA_DISCOVERY_PREFIX.replace('_','-')}",
->>>>>>> 94612277
         help="HA discovery mqtt prefix",
     )
     parser.add_argument(
