#!/usr/bin/env python3
"""Bridge between a DALI controller and an MQTT bus."""


import argparse
import io
import logging
import re
import yaml
import random
import time

import paho.mqtt.client as mqtt
import dali.address as address
import dali.gear.general as gear
from dali.command import YesNoResponse
from dali.exceptions import DALIError

from config import Config
from lamp import Lamp

from consts import (
    DALI_DRIVERS,
    DALI_SERVER,
    DEFAULT_CONFIG_FILE,
    DEFAULT_MQTT_PORT,
    DEFAULT_MQTT_SERVER,
    DEFAULT_HA_DISCOVERY_PREFIX,
    DEFAULT_MQTT_BASE_TOPIC,
    DEFAULT_LOG_LEVEL,
    DEFAULT_LOG_COLOR,
    CONF_CONFIG,
    CONF_DALI_DRIVER,
    CONF_DALI_LAMPS,
    CONF_LOG_COLOR,
    CONF_LOG_LEVEL,
    CONF_HA_DISCOVERY_PREFIX,
    CONF_MQTT_BASE_TOPIC,
    CONF_MQTT_PORT,
    CONF_MQTT_SERVER,
    HA_DISCOVERY_PREFIX,
    HASSEB,
    MIN_HASSEB_FIRMWARE_VERSION,
    MQTT_AVAILABLE,
    MQTT_BRIGHTNESS_COMMAND_TOPIC,
    MQTT_BRIGHTNESS_STATE_TOPIC,
    MQTT_SCAN_LAMPS_COMMAND_TOPIC,
    MQTT_COMMAND_TOPIC,
    MQTT_DALI2MQTT_STATUS,
    MQTT_NOT_AVAILABLE,
    MQTT_PAYLOAD_OFF,
    MQTT_PAYLOAD_ON,
    MQTT_STATE_TOPIC,
    MQTT_BRIGHTNESS_MAX_LEVEL_TOPIC,
    MQTT_BRIGHTNESS_MIN_LEVEL_TOPIC,
    MQTT_BRIGHTNESS_PHYSICAL_MINIMUM_LEVEL_TOPIC,
    ALL_SUPPORTED_LOG_LEVELS,
    TRIDONIC,
    MIN_BACKOFF_TIME,
    MAX_RETRIES,
    RESET_COLOR,
    RED_COLOR,
    YELLOW_COLOR,
)


log_format = "%(asctime)s %(levelname)s: %(message)s{}".format(RESET_COLOR)
logging.basicConfig(format=log_format)
logger = logging.getLogger(__name__)


def dali_scan(driver):
    """Scan a maximum number of dali devices."""
    lamps = []
    for lamp in range(0, 63):
        try:
            logging.debug("Search for Lamp %s", lamp)
            present = driver.send(gear.QueryControlGearPresent(address.Short(lamp)))
            if isinstance(present, YesNoResponse) and present.value:
                lamps.append(lamp)
        except DALIError as err:
            logger.warning("%s not present: %s", lamp, err)
    return lamps


def initialize_lamps(data_object, client):
    driver_object = data_object["driver"]
    mqtt_base_topic = data_object["base_topic"]
    ha_prefix = data_object["ha_prefix"]
    lamps = dali_scan(driver_object)
    logger.info(
        "Found %d lamps",
        len(lamps),
    )
    for lamp in lamps:
        try:
            short_address = address.Short(lamp)
            actual_level = driver_object.send(gear.QueryActualLevel(short_address))
            physical_minimum = driver_object.send(
                gear.QueryPhysicalMinimum(short_address)
            )
            min_level = driver_object.send(gear.QueryMinLevel(short_address))
            max_level = driver_object.send(gear.QueryMaxLevel(short_address))
            lamp_object = Lamp(
                lamp,
                physical_minimum.value,
                min_level.value,
                actual_level.value,
                max_level.value,
            )
            data_object["all_lamps"][lamp] = lamp_object

            logger.debug("QueryActualLevel = %s", actual_level.value)
            client.publish(
                HA_DISCOVERY_PREFIX.format(ha_prefix, lamp),
                lamp_object.gen_ha_config(mqtt_base_topic),
                retain=True,
            )
            client.publish(
                MQTT_BRIGHTNESS_STATE_TOPIC.format(mqtt_base_topic, lamp),
                actual_level.value,
                retain=True,
            )

            client.publish(
                MQTT_BRIGHTNESS_MAX_LEVEL_TOPIC.format(mqtt_base_topic, lamp),
                max_level.value,
                retain=True,
            )
            client.publish(
                MQTT_BRIGHTNESS_MIN_LEVEL_TOPIC.format(mqtt_base_topic, lamp),
                min_level.value,
                retain=True,
            )
            client.publish(
                MQTT_BRIGHTNESS_PHYSICAL_MINIMUM_LEVEL_TOPIC.format(
                    mqtt_base_topic, lamp
                ),
                physical_minimum.value,
                retain=True,
            )
            client.publish(
                MQTT_STATE_TOPIC.format(mqtt_base_topic, lamp),
                MQTT_PAYLOAD_ON if actual_level.value > 0 else MQTT_PAYLOAD_OFF,
                retain=True,
            )
            logger.info(
                "   - short address: %d, actual brightness level: %d (minimum: %d, max: %d, physical minimum: %d)",
                short_address.address,
                actual_level.value,
                min_level.value,
                max_level.value,
                physical_minimum.value,
            )

        except DALIError as err:
            logger.error("While initializing lamp<%s>: %s", lamp, err)


def on_detect_changes_in_config(mqtt_client):
    """Callback when changes are detected in the configuration file."""
    logger.info("Reconnecting to server")
    mqtt_client.disconnect()


def on_message_cmd(mqtt_client, data_object, msg):
    """Callback on MQTT command message."""
    logger.debug("Command on %s: %s", msg.topic, msg.payload)
    light = int(
        re.search(
            MQTT_COMMAND_TOPIC.format(data_object["base_topic"], "(.+?)"), msg.topic
        ).group(1)
    )
    if msg.payload == MQTT_PAYLOAD_OFF:
        try:
            logger.debug("Set light <%s> to %s", light, msg.payload)
            data_object["driver"].send(gear.Off(address.Short(light)))
            mqtt_client.publish(
                MQTT_STATE_TOPIC.format(data_object["base_topic"], light),
                MQTT_PAYLOAD_OFF,
                retain=True,
            )
        except DALIError as err:
            logger.error("Failed to set light <%s> to %s: %s", light, "OFF", err)


def on_message_reinitialize_lamps_cmd(mqtt_client, data_object, msg):
    """Callback on MQTT scan lamps command message"""
    logger.debug("Reinitialize Command on %s", msg.topic)
    initialize_lamps(data_object, mqtt_client)


def on_message_brightness_cmd(mqtt_client, data_object, msg):
    """Callback on MQTT brightness command message."""
    logger.debug("Brightness Command on %s: %s", msg.topic, msg.payload)
    light = int(
        re.search(
            MQTT_BRIGHTNESS_COMMAND_TOPIC.format(data_object["base_topic"], "(.+?)"),
            msg.topic,
        ).group(1)
    )
    try:
        if light not in data_object["all_lamps"]:
            raise KeyError
        lamp_object = data_object["all_lamps"][light]
        try:
            level = int(msg.payload.decode("utf-8"))
            lamp_object.level = level
<<<<<<< HEAD
            logger.debug("Set light <%s> brightness to %s", light, lamp_object.level)
            data_object["driver"].send(
                gear.DAPC(address.Short(light), lamp_object.level)
            )
            if lamp_object.level == 0:
=======
            logger.debug("Set light <%s> brightness to %s", light, level)
            data_object["driver"].send(gear.DAPC(address.Short(light), level))
            if level == 0:
>>>>>>> ee00675a
                # 0 in DALI is turn off with fade out
                mqtt_client.publish(
                    MQTT_STATE_TOPIC.format(data_object["base_topic"], light),
                    MQTT_PAYLOAD_OFF,
                    retain=True,
                )
            else:
                mqtt_client.publish(
                    MQTT_STATE_TOPIC.format(data_object["base_topic"], light),
                    MQTT_PAYLOAD_ON,
                    retain=True,
                )
            mqtt_client.publish(
                MQTT_BRIGHTNESS_STATE_TOPIC.format(data_object["base_topic"], light),
                lamp_object.level,
                retain=True,
            )
        except ValueError as err:
            logger.error(
                "Can't convert <%s> to integer %d..%d: %s",
                lamp_object.level,
                lamp_object.min_level,
                lamp_object.max_level,
                err,
            )
    except KeyError:
        logger.error("Lamp on address %d doesn't exists", light)


def on_message(mqtt_client, data_object, msg):  # pylint: disable=W0613
    """Default callback on MQTT message."""
    logger.error("Don't publish to %s", msg.topic)


def on_connect(
    client,
    data_object,
    flags,
    result,
    ha_prefix=DEFAULT_HA_DISCOVERY_PREFIX,
):  # pylint: disable=W0613,R0913
    """Callback on connection to MQTT server."""
    mqtt_base_topic = data_object["base_topic"]
    driver_object = data_object["driver"]
    client.subscribe(
        [
            (MQTT_COMMAND_TOPIC.format(mqtt_base_topic, "+"), 0),
            (MQTT_BRIGHTNESS_COMMAND_TOPIC.format(mqtt_base_topic, "+"), 0),
            (MQTT_SCAN_LAMPS_COMMAND_TOPIC.format(mqtt_base_topic), 0),
        ]
    )
    client.publish(
        MQTT_DALI2MQTT_STATUS.format(mqtt_base_topic), MQTT_AVAILABLE, retain=True
    )
    initialize_lamps(data_object, client)


def create_mqtt_client(
    driver_object, mqtt_server, mqtt_port, mqtt_base_topic, ha_prefix
):
    """Create MQTT client object, setup callbacks and connection to server."""
    logger.debug("Connecting to %s:%s", mqtt_server, mqtt_port)
    mqttc = mqtt.Client(
        client_id="dali2mqtt",
        userdata={
            "driver": driver_object,
            "base_topic": mqtt_base_topic,
            "ha_prefix": ha_prefix,
            "all_lamps": {},
        },
    )
    mqttc.will_set(
        MQTT_DALI2MQTT_STATUS.format(mqtt_base_topic), MQTT_NOT_AVAILABLE, retain=True
    )
    mqttc.on_connect = lambda a, b, c, d: on_connect(a, b, c, d, ha_prefix)

    # Add message callbacks that will only trigger on a specific subscription match.
    mqttc.message_callback_add(
        MQTT_COMMAND_TOPIC.format(mqtt_base_topic, "+"), on_message_cmd
    )
    mqttc.message_callback_add(
        MQTT_BRIGHTNESS_COMMAND_TOPIC.format(mqtt_base_topic, "+"),
        on_message_brightness_cmd,
    )
    mqttc.message_callback_add(
        MQTT_SCAN_LAMPS_COMMAND_TOPIC.format(mqtt_base_topic),
        on_message_reinitialize_lamps_cmd,
    )
    mqttc.on_message = on_message
    mqttc.connect(mqtt_server, mqtt_port, 60)
    return mqttc


def delay():
    return MIN_BACKOFF_TIME + random.randint(0, 1000) / 1000.0


def main(args):
    mqttc = None
    config = Config(args, lambda: on_detect_changes_in_config(mqttc))

    if config.log_color:
        logging.addLevelName(
            logging.WARNING,
            "{}{}".format(YELLOW_COLOR, logging.getLevelName(logging.WARNING)),
        )
        logging.addLevelName(
            logging.ERROR, "{}{}".format(RED_COLOR, logging.getLevelName(logging.ERROR))
        )

    logger.setLevel(ALL_SUPPORTED_LOG_LEVELS[config.log_level])

    dali_driver = None
    logger.debug("Using <%s> driver", config.dali_driver)

    if config.dali_driver == HASSEB:
        from dali.driver.hasseb import SyncHassebDALIUSBDriver

        dali_driver = SyncHassebDALIUSBDriver()

        firmware_version = float(dali_driver.readFirmwareVersion())
        if firmware_version < MIN_HASSEB_FIRMWARE_VERSION:
            logger.error("Using dali2mqtt requires newest hasseb firmware")
            logger.error(
                "Please, look at https://github.com/hasseb/python-dali/tree/master/dali/driver/hasseb_firmware"
            )
            quit(1)
    elif config.dali_driver == TRIDONIC:
        from dali.driver.tridonic import SyncTridonicDALIUSBDriver

        dali_driver = SyncTridonicDALIUSBDriver()
    elif config.dali_driver == DALI_SERVER:
        from dali.driver.daliserver import DaliServer

        dali_driver = DaliServer("localhost", 55825)

    should_backoff = True
    retries = 0
    run = True
    while run:
        mqttc = create_mqtt_client(
            dali_driver,
            *config.mqtt_conf,
            config.ha_discovery_prefix,
        )
        mqttc.loop_forever()
        if should_backoff:
            if retries == MAX_RETRIES:
                run = False
            time.sleep(delay())
            retries += 1  # TODO reset on successfull connection


if __name__ == "__main__":
    parser = argparse.ArgumentParser(argument_default=argparse.SUPPRESS)
    parser.add_argument(
        f"--{CONF_CONFIG}", help="configuration file", default=DEFAULT_CONFIG_FILE
    )
    parser.add_argument(f"--{CONF_MQTT_SERVER.replace('_','-')}", help="MQTT server")
    parser.add_argument(
        f"--{CONF_MQTT_PORT.replace('_','-')}", help="MQTT port", type=int
    )
    parser.add_argument(
        f"--{CONF_MQTT_BASE_TOPIC.replace('_','-')}", help="MQTT base topic"
    )
    parser.add_argument(
        f"--{CONF_DALI_DRIVER.replace('_','-')}",
        help="DALI device driver",
        choices=DALI_DRIVERS,
    )
    parser.add_argument(
        f"--{CONF_HA_DISCOVERY_PREFIX.replace('_','-')}",
        help="HA discovery mqtt prefix",
    )
    parser.add_argument(
        f"--{CONF_LOG_LEVEL.replace('_','-')}",
        help="Log level",
        choices=ALL_SUPPORTED_LOG_LEVELS,
    )
    parser.add_argument(
        f"--{CONF_LOG_COLOR.replace('_','-')}",
        help="Coloring output",
        action="store_true",
    )

    args = parser.parse_args()

    main(args)<|MERGE_RESOLUTION|>--- conflicted
+++ resolved
@@ -20,6 +20,7 @@
 from lamp import Lamp
 
 from consts import (
+    logger,
     DALI_DRIVERS,
     DALI_SERVER,
     DEFAULT_CONFIG_FILE,
@@ -64,11 +65,6 @@
 )
 
 
-log_format = "%(asctime)s %(levelname)s: %(message)s{}".format(RESET_COLOR)
-logging.basicConfig(format=log_format)
-logger = logging.getLogger(__name__)
-
-
 def dali_scan(driver):
     """Scan a maximum number of dali devices."""
     lamps = []
@@ -102,6 +98,7 @@
             min_level = driver_object.send(gear.QueryMinLevel(short_address))
             max_level = driver_object.send(gear.QueryMaxLevel(short_address))
             lamp_object = Lamp(
+                driver_object,
                 lamp,
                 physical_minimum.value,
                 min_level.value,
@@ -110,7 +107,6 @@
             )
             data_object["all_lamps"][lamp] = lamp_object
 
-            logger.debug("QueryActualLevel = %s", actual_level.value)
             client.publish(
                 HA_DISCOVERY_PREFIX.format(ha_prefix, lamp),
                 lamp_object.gen_ha_config(mqtt_base_topic),
@@ -206,17 +202,7 @@
         try:
             level = int(msg.payload.decode("utf-8"))
             lamp_object.level = level
-<<<<<<< HEAD
-            logger.debug("Set light <%s> brightness to %s", light, lamp_object.level)
-            data_object["driver"].send(
-                gear.DAPC(address.Short(light), lamp_object.level)
-            )
             if lamp_object.level == 0:
-=======
-            logger.debug("Set light <%s> brightness to %s", light, level)
-            data_object["driver"].send(gear.DAPC(address.Short(light), level))
-            if level == 0:
->>>>>>> ee00675a
                 # 0 in DALI is turn off with fade out
                 mqtt_client.publish(
                     MQTT_STATE_TOPIC.format(data_object["base_topic"], light),
