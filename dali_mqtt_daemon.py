#!/usr/bin/env python3
"""Bridge between a DALI controller and an MQTT bus."""

import argparse
import io
import logging
import re
import yaml
import random
import time

import paho.mqtt.client as mqtt
import dali.address as address
import dali.gear.general as gear
from dali.command import YesNoResponse
from dali.exceptions import DALIError

from config import Config
from lamp import Lamp
from devicesnamesconfig import DevicesNamesConfig

from consts import (
    DALI_DRIVERS,
    DALI_SERVER,
    DEFAULT_CONFIG_FILE,
    DEFAULT_DEVICES_NAMES_FILE,
    DEFAULT_MQTT_PORT,
    DEFAULT_MQTT_SERVER,
    DEFAULT_HA_DISCOVERY_PREFIX,
    DEFAULT_MQTT_BASE_TOPIC,
    DEFAULT_LOG_LEVEL,
    DEFAULT_LOG_COLOR,
    CONF_CONFIG,
    CONF_DEVICES_NAMES_FILE,
    CONF_DALI_DRIVER,
    CONF_DALI_LAMPS,
    CONF_LOG_COLOR,
    CONF_LOG_LEVEL,
    CONF_HA_DISCOVERY_PREFIX,
    CONF_MQTT_BASE_TOPIC,
    CONF_MQTT_PORT,
    CONF_MQTT_SERVER,
    CONF_MQTT_USERNAME,
    CONF_MQTT_PASSWORD,
    HA_DISCOVERY_PREFIX,
    HASSEB,
    MIN_HASSEB_FIRMWARE_VERSION,
    MQTT_AVAILABLE,
    MQTT_BRIGHTNESS_COMMAND_TOPIC,
    MQTT_BRIGHTNESS_STATE_TOPIC,
    MQTT_SCAN_LAMPS_COMMAND_TOPIC,
    MQTT_COMMAND_TOPIC,
    MQTT_DALI2MQTT_STATUS,
    MQTT_NOT_AVAILABLE,
    MQTT_PAYLOAD_OFF,
    MQTT_PAYLOAD_ON,
    MQTT_STATE_TOPIC,
    MQTT_BRIGHTNESS_MAX_LEVEL_TOPIC,
    MQTT_BRIGHTNESS_MIN_LEVEL_TOPIC,
    MQTT_BRIGHTNESS_PHYSICAL_MINIMUM_LEVEL_TOPIC,
    ALL_SUPPORTED_LOG_LEVELS,
    TRIDONIC,
    MIN_BACKOFF_TIME,
    MAX_RETRIES,
    RESET_COLOR,
    RED_COLOR,
    YELLOW_COLOR,
    LOG_FORMAT,
)

logging.basicConfig(format=LOG_FORMAT)
logger = logging.getLogger(__name__)

def dali_scan(driver):
    """Scan a maximum number of dali devices."""
    lamps = []
    for lamp in range(0, 63):
        try:
            logging.debug("Search for Lamp %s", lamp)
            present = driver.send(gear.QueryControlGearPresent(address.Short(lamp)))
            if isinstance(present, YesNoResponse) and present.value:
                lamps.append(lamp)
                logger.debug("Found lamp at address %d", lamp)
        except DALIError as err:
            logger.warning("%s not present: %s", lamp, err)
    return lamps

def scan_groups(dali_driver, lamps):
    logger.info("Scanning for groups")
    groups = {}
    for lamp in lamps:
        try:
            logging.debug("Search for groups for Lamp {}".format(lamp))
            group1 = dali_driver.send(gear.QueryGroupsZeroToSeven(address.Short(lamp))).value.as_integer
            group2 = dali_driver.send(gear.QueryGroupsEightToFifteen(address.Short(lamp))).value.as_integer

#            logger.debug("Group 0-7: %d", group1)
#            logger.debug("Group 8-15: %d", group2)

            lamp_groups = []

            for i in range(8):
                checkgroup = 1<<i
                logging.debug("Check pattern: %d", checkgroup)
                if (group1 & checkgroup) == checkgroup:
                    if not i in groups:
                      groups[i]=[]
                    groups[i].append(lamp)
                    lamp_groups.append(i)
                if (group2 & checkgroup) != 0:
                    if not i+8 in groups:
                      groups[i+8]=[]
                    groups[i+8].append(lamp)
                    lamp_groups.append(i+8)
            
            logger.debug("Lamp %d is in groups %s",lamp, lamp_groups)
            
        except Exception as e:
            logger.warning("Can't get groups for lamp %s: %s", lamp, e)
    logger.info("Finished scanning for groups")
    return groups

def initialize_lamps(data_object, client):
    driver_object = data_object["driver"]
    mqtt_base_topic = data_object["base_topic"]
    ha_prefix = data_object["ha_prefix"]
    log_level = data_object["log_level"]
    devices_names_config = data_object["devices_names_config"]
    devices_names_config.load_devices_names_file()
    lamps = dali_scan(driver_object)
    logger.info(
        "Found %d lamps",
        len(lamps),
    )
    groups = scan_groups(driver_object, lamps)
    for lamp in lamps:
        try:
            short_address = address.Short(lamp)
            actual_level = driver_object.send(gear.QueryActualLevel(short_address))
            physical_minimum = driver_object.send(
                gear.QueryPhysicalMinimum(short_address)
            )
            min_level = driver_object.send(gear.QueryMinLevel(short_address))
            max_level = driver_object.send(gear.QueryMaxLevel(short_address))
            device_name = devices_names_config.get_friendly_name(short_address.address)
            lamp = device_name

            lamp_object = Lamp(
                log_level,
                driver_object,
                device_name,
                short_address,
                physical_minimum.value,
                min_level.value,
                actual_level.value,
                max_level.value,
            )

            data_object["all_lamps"][lamp_object.device_name] = lamp_object
            lamp = lamp_object.device_name

            client.publish(
                HA_DISCOVERY_PREFIX.format(ha_prefix, lamp),
                lamp_object.gen_ha_config(mqtt_base_topic),
                retain=True,
            )
            client.publish(
                MQTT_BRIGHTNESS_STATE_TOPIC.format(mqtt_base_topic, lamp),
                actual_level.value,
                retain=True,
            )

            client.publish(
                MQTT_BRIGHTNESS_MAX_LEVEL_TOPIC.format(mqtt_base_topic, lamp),
                max_level.value,
                retain=True,
            )
            client.publish(
                MQTT_BRIGHTNESS_MIN_LEVEL_TOPIC.format(mqtt_base_topic, lamp),
                min_level.value,
                retain=True,
            )
            client.publish(
                MQTT_BRIGHTNESS_PHYSICAL_MINIMUM_LEVEL_TOPIC.format(
                    mqtt_base_topic, lamp
                ),
                physical_minimum.value,
                retain=True,
            )
            client.publish(
                MQTT_STATE_TOPIC.format(mqtt_base_topic, lamp),
                MQTT_PAYLOAD_ON if actual_level.value > 0 else MQTT_PAYLOAD_OFF,
                retain=True,
            )
            logger.info(
                "   - short address: %d, actual brightness level: %d (minimum: %d, max: %d, physical minimum: %d)",
                short_address.address,
                actual_level.value,
                min_level.value,
                max_level.value,
                physical_minimum.value,
            )

        except DALIError as err:
            logger.error("While initializing lamp<%s>: %s", lamp, err)

    for group in groups:
        logger.debug("Publishing group %d", group)
        try:
            logger.debug("Group %s" % group)
            group_address = address.Group(int(group))
            
            actual_level = driver_object.send(gear.QueryActualLevel(group_address))
            physical_minimum = driver_object.send(
                gear.QueryPhysicalMinimum(group_address)
            )
            min_level = driver_object.send(gear.QueryMinLevel(group_address))
            max_level = driver_object.send(gear.QueryMaxLevel(group_address))
            device_name = f"group_{group}"
<<<<<<< HEAD
            goup_lamp = device_name
            logger.debug("Group Name: %s", goup_lamp)
=======
            lamp = device_name
            logger.debug("Group Name: %s", lamp)
>>>>>>> 86e7a3c5

            lamp_object = Lamp(
                log_level,
                driver_object,
                device_name,
                group_address,
                physical_minimum.value,
                min_level.value,
                actual_level.value,
                max_level.value,
            )

            data_object["all_lamps"][lamp_object.device_name] = lamp_object
            goup_lamp = lamp_object.device_name

            client.publish(
                HA_DISCOVERY_PREFIX.format(ha_prefix, goup_lamp),
                lamp_object.gen_ha_config(mqtt_base_topic),
                retain=True,
            )
            client.publish(
                MQTT_BRIGHTNESS_STATE_TOPIC.format(mqtt_base_topic, goup_lamp),
                actual_level.value,
                retain=True,
            )

            client.publish(
                MQTT_BRIGHTNESS_MAX_LEVEL_TOPIC.format(mqtt_base_topic, goup_lamp),
                max_level.value,
                retain=True,
            )
            client.publish(
                MQTT_BRIGHTNESS_MIN_LEVEL_TOPIC.format(mqtt_base_topic, goup_lamp),
                min_level.value,
                retain=True,
            )
            client.publish(
                MQTT_BRIGHTNESS_PHYSICAL_MINIMUM_LEVEL_TOPIC.format(
                    mqtt_base_topic, goup_lamp
                ),
                physical_minimum.value,
                retain=True,
            )
            client.publish(
                MQTT_STATE_TOPIC.format(mqtt_base_topic, goup_lamp),
                MQTT_PAYLOAD_ON if actual_level.value > 0 else MQTT_PAYLOAD_OFF,
                retain=True,
            )
            logger.info(
                "   - group address: %s, actual brightness level: %d (minimum: %d, max: %d, physical minimum: %d)",
                group_address.group,
                actual_level.value,
                min_level.value,
                max_level.value,
                physical_minimum.value,
            )

        except DALIError as err:
            logger.error("Error while initializing group <%s>: %s", goup_lamp, err)


    if devices_names_config.is_devices_file_empty():
        devices_names_config.save_devices_names_file(data_object["all_lamps"])
    logger.info("initialize_lamps finished")


def on_detect_changes_in_config(mqtt_client):
    """Callback when changes are detected in the configuration file."""
    logger.info("Reconnecting to server")
    mqtt_client.disconnect()


def on_message_cmd(mqtt_client, data_object, msg):
    """Callback on MQTT command message."""
    logger.debug("Command on %s: %s", msg.topic, msg.payload)
    light = re.search(
        MQTT_COMMAND_TOPIC.format(data_object["base_topic"], "(.+?)"), msg.topic
    ).group(1)
    if msg.payload == MQTT_PAYLOAD_OFF:
        try:
            lamp_object = data_object["all_lamps"][light]
            logger.debug("Set light <%s> to %s", light, msg.payload)
            data_object["driver"].send(gear.Off(lamp_object.short_address))
            mqtt_client.publish(
                MQTT_STATE_TOPIC.format(data_object["base_topic"], light),
                MQTT_PAYLOAD_OFF,
                retain=True,
            )
        except DALIError as err:
            logger.error("Failed to set light <%s> to %s: %s", light, "OFF", err)
        except KeyError:
            logger.error("Lamp %s doesn't exists", light)


def on_message_reinitialize_lamps_cmd(mqtt_client, data_object, msg):
    """Callback on MQTT scan lamps command message"""
    logger.debug("Reinitialize Command on %s", msg.topic)
    initialize_lamps(data_object, mqtt_client)


def on_message_brightness_cmd(mqtt_client, data_object, msg):
    """Callback on MQTT brightness command message."""
    logger.debug("Brightness Command on %s: %s", msg.topic, msg.payload)
    light = re.search(
        MQTT_BRIGHTNESS_COMMAND_TOPIC.format(data_object["base_topic"], "(.+?)"),
        msg.topic,
    ).group(1)
    try:
        if 'group_' in light:
          """ Check if the comand is for a dali group """
          group = int(re.search('group_(\d+)', light).group(1))
          lamp_object=data_object["all_lamps"][group]
        else:
          """ The command is for a single lamp """
          if light not in data_object["all_lamps"]:
              raise KeyError
          lamp_object = data_object["all_lamps"][light]
          
        level = None
        try:
            level = msg.payload.decode("utf-8")
            level = int(level)
            lamp_object.level = level
            if lamp_object.level == 0:
                # 0 in DALI is turn off with fade out
                mqtt_client.publish(
                    MQTT_STATE_TOPIC.format(data_object["base_topic"], light),
                    MQTT_PAYLOAD_OFF,
                    retain=True,
                )
                data_object["driver"].send(gear.Off(lamp_object.short_address))
                logger.debug("Set light <%s> to OFF", light)

            else:
                mqtt_client.publish(
                    MQTT_STATE_TOPIC.format(data_object["base_topic"], light),
                    MQTT_PAYLOAD_ON,
                    retain=True,
                )
            mqtt_client.publish(
                MQTT_BRIGHTNESS_STATE_TOPIC.format(data_object["base_topic"], light),
                lamp_object.level,
                retain=True,
            )
        except ValueError as err:
            logger.error(
                "Can't convert <%s> to integer %d..%d: %s",
                str(level),
                lamp_object.min_level,
                lamp_object.max_level,
                err,
            )
    except KeyError:
        logger.error("Lamp %s doesn't exists", light)


def on_message(mqtt_client, data_object, msg):  # pylint: disable=W0613
    """Default callback on MQTT message."""
    logger.error("Don't publish to %s", msg.topic)


def on_connect(
    client,
    data_object,
    flags,
    result,
    ha_prefix=DEFAULT_HA_DISCOVERY_PREFIX,
):  # pylint: disable=W0613,R0913
    """Callback on connection to MQTT server."""
    mqtt_base_topic = data_object["base_topic"]
    driver_object = data_object["driver"]
    client.subscribe(
        [
            (MQTT_COMMAND_TOPIC.format(mqtt_base_topic, "+"), 0),
            (MQTT_BRIGHTNESS_COMMAND_TOPIC.format(mqtt_base_topic, "+"), 0),
            (MQTT_SCAN_LAMPS_COMMAND_TOPIC.format(mqtt_base_topic), 0),
        ]
    )
    client.publish(
        MQTT_DALI2MQTT_STATUS.format(mqtt_base_topic), MQTT_AVAILABLE, retain=True
    )
    initialize_lamps(data_object, client)


def create_mqtt_client(
    driver_object,
    mqtt_server,
    mqtt_port,
    mqtt_username,
    mqtt_password,
    mqtt_base_topic,
    devices_names_config,
    ha_prefix,
    log_level,
):
    """Create MQTT client object, setup callbacks and connection to server."""
    logger.debug("Connecting to %s:%s", mqtt_server, mqtt_port)
    mqttc = mqtt.Client(
        client_id="dali2mqtt",
        userdata={
            "driver": driver_object,
            "base_topic": mqtt_base_topic,
            "ha_prefix": ha_prefix,
            "devices_names_config": devices_names_config,
            "log_level": log_level,
            "all_lamps": {},
        },
    )
    mqttc.will_set(
        MQTT_DALI2MQTT_STATUS.format(mqtt_base_topic), MQTT_NOT_AVAILABLE, retain=True
    )
    mqttc.on_connect = lambda a, b, c, d: on_connect(a, b, c, d, ha_prefix)

    # Add message callbacks that will only trigger on a specific subscription match.
    mqttc.message_callback_add(
        MQTT_COMMAND_TOPIC.format(mqtt_base_topic, "+"), on_message_cmd
    )
    mqttc.message_callback_add(
        MQTT_BRIGHTNESS_COMMAND_TOPIC.format(mqtt_base_topic, "+"),
        on_message_brightness_cmd,
    )
    mqttc.message_callback_add(
        MQTT_SCAN_LAMPS_COMMAND_TOPIC.format(mqtt_base_topic),
        on_message_reinitialize_lamps_cmd,
    )
    mqttc.on_message = on_message
    if mqtt_username:
        mqttc.username_pw_set(mqtt_username, mqtt_password)
    mqttc.connect(mqtt_server, mqtt_port, 60)
    return mqttc


def delay():
    return MIN_BACKOFF_TIME + random.randint(0, 1000) / 1000.0


def main(args):
    mqttc = None
    config = Config(args, lambda: on_detect_changes_in_config(mqttc))

    if config.log_color:
        logging.addLevelName(
            logging.WARNING,
            "{}{}".format(YELLOW_COLOR, logging.getLevelName(logging.WARNING)),
        )
        logging.addLevelName(
            logging.ERROR, "{}{}".format(RED_COLOR, logging.getLevelName(logging.ERROR))
        )

    logger.setLevel(ALL_SUPPORTED_LOG_LEVELS[config.log_level])
    devices_names_config = DevicesNamesConfig(
        config.log_level, config.devices_names_file
    )

    dali_driver = None
    logger.debug("Using <%s> driver", config.dali_driver)

    if config.dali_driver == HASSEB:
        from dali.driver.hasseb import SyncHassebDALIUSBDriver

        dali_driver = SyncHassebDALIUSBDriver()

        firmware_version = float(dali_driver.readFirmwareVersion())
        if firmware_version < MIN_HASSEB_FIRMWARE_VERSION:
            logger.error("Using dali2mqtt requires newest hasseb firmware")
            logger.error(
                "Please, look at https://github.com/hasseb/python-dali/tree/master/dali/driver/hasseb_firmware"
            )
            quit(1)
    elif config.dali_driver == TRIDONIC:
        from dali.driver.tridonic import SyncTridonicDALIUSBDriver

        dali_driver = SyncTridonicDALIUSBDriver()
    elif config.dali_driver == DALI_SERVER:
        from dali.driver.daliserver import DaliServer

        dali_driver = DaliServer("localhost", 55825)

    should_backoff = True
    retries = 0
    run = True
    while run:
        mqttc = create_mqtt_client(
            dali_driver,
            *config.mqtt_conf,
            devices_names_config,
            config.ha_discovery_prefix,
            config.log_level,
        )
        mqttc.loop_forever()
        if should_backoff:
            if retries == MAX_RETRIES:
                run = False
            time.sleep(delay())
            retries += 1  # TODO reset on successfull connection


if __name__ == "__main__":
    parser = argparse.ArgumentParser(argument_default=argparse.SUPPRESS)
    parser.add_argument(
        f"--{CONF_CONFIG}", help="configuration file", default=DEFAULT_CONFIG_FILE
    )
    parser.add_argument(
        f"--{CONF_DEVICES_NAMES_FILE.replace('_','-')}", help="devices names file"
    )
    parser.add_argument(f"--{CONF_MQTT_SERVER.replace('_','-')}", help="MQTT server")
    parser.add_argument(
        f"--{CONF_MQTT_PORT.replace('_','-')}", help="MQTT port", type=int
    )
    parser.add_argument(
        f"--{CONF_MQTT_USERNAME.replace('_','-')}", help="MQTT username"
    )
    parser.add_argument(
        f"--{CONF_MQTT_PASSWORD.replace('_','-')}", help="MQTT password"
    )
    parser.add_argument(
        f"--{CONF_MQTT_BASE_TOPIC.replace('_','-')}", help="MQTT base topic"
    )
    parser.add_argument(
        f"--{CONF_DALI_DRIVER.replace('_','-')}",
        help="DALI device driver",
        choices=DALI_DRIVERS,
    )
    parser.add_argument(
        f"--{CONF_HA_DISCOVERY_PREFIX.replace('_','-')}",
        help="HA discovery mqtt prefix",
    )
    parser.add_argument(
        f"--{CONF_LOG_LEVEL.replace('_','-')}",
        help="Log level",
        choices=ALL_SUPPORTED_LOG_LEVELS,
    )
    parser.add_argument(
        f"--{CONF_LOG_COLOR.replace('_','-')}",
        help="Coloring output",
        action="store_true",
    )

    args = parser.parse_args()

    main(args)<|MERGE_RESOLUTION|>--- conflicted
+++ resolved
@@ -217,13 +217,9 @@
             min_level = driver_object.send(gear.QueryMinLevel(group_address))
             max_level = driver_object.send(gear.QueryMaxLevel(group_address))
             device_name = f"group_{group}"
-<<<<<<< HEAD
-            goup_lamp = device_name
-            logger.debug("Group Name: %s", goup_lamp)
-=======
-            lamp = device_name
-            logger.debug("Group Name: %s", lamp)
->>>>>>> 86e7a3c5
+
+            group_lamp = device_name
+            logger.debug("Group Name: %s", group_lamp)
 
             lamp_object = Lamp(
                 log_level,
@@ -237,38 +233,38 @@
             )
 
             data_object["all_lamps"][lamp_object.device_name] = lamp_object
-            goup_lamp = lamp_object.device_name
-
-            client.publish(
-                HA_DISCOVERY_PREFIX.format(ha_prefix, goup_lamp),
+            group_lamp = lamp_object.device_name
+
+            client.publish(
+                HA_DISCOVERY_PREFIX.format(ha_prefix, group_lamp),
                 lamp_object.gen_ha_config(mqtt_base_topic),
                 retain=True,
             )
             client.publish(
-                MQTT_BRIGHTNESS_STATE_TOPIC.format(mqtt_base_topic, goup_lamp),
+                MQTT_BRIGHTNESS_STATE_TOPIC.format(mqtt_base_topic, group_lamp),
                 actual_level.value,
                 retain=True,
             )
 
             client.publish(
-                MQTT_BRIGHTNESS_MAX_LEVEL_TOPIC.format(mqtt_base_topic, goup_lamp),
+                MQTT_BRIGHTNESS_MAX_LEVEL_TOPIC.format(mqtt_base_topic, group_lamp),
                 max_level.value,
                 retain=True,
             )
             client.publish(
-                MQTT_BRIGHTNESS_MIN_LEVEL_TOPIC.format(mqtt_base_topic, goup_lamp),
+                MQTT_BRIGHTNESS_MIN_LEVEL_TOPIC.format(mqtt_base_topic, group_lamp),
                 min_level.value,
                 retain=True,
             )
             client.publish(
                 MQTT_BRIGHTNESS_PHYSICAL_MINIMUM_LEVEL_TOPIC.format(
-                    mqtt_base_topic, goup_lamp
+                    mqtt_base_topic, group_lamp
                 ),
                 physical_minimum.value,
                 retain=True,
             )
             client.publish(
-                MQTT_STATE_TOPIC.format(mqtt_base_topic, goup_lamp),
+                MQTT_STATE_TOPIC.format(mqtt_base_topic, group_lamp),
                 MQTT_PAYLOAD_ON if actual_level.value > 0 else MQTT_PAYLOAD_OFF,
                 retain=True,
             )
@@ -282,7 +278,7 @@
             )
 
         except DALIError as err:
-            logger.error("Error while initializing group <%s>: %s", goup_lamp, err)
+            logger.error("Error while initializing group <%s>: %s", group_lamp, err)
 
 
     if devices_names_config.is_devices_file_empty():
