#!/usr/bin/env python3
"""Bridge between a DALI controller and an MQTT bus."""
__author__ = "Diogo Gomes"
__version__ = "0.0.1"
__email__ = "diogogomes@gmail.com"

import argparse
import io
import json
import logging
import re
import yaml
import random
import time

import paho.mqtt.client as mqtt
import dali.address as address
import dali.gear.general as gear
from dali.command import YesNoResponse
from dali.exceptions import DALIError

from config import Config

from consts import (
    DALI_DRIVERS,
    DALI_SERVER,
    DEFAULT_CONFIG_FILE,
    DEFAULT_MQTT_PORT,
    DEFAULT_MQTT_SERVER,
    DEFAULT_HA_DISCOVERY_PREFIX,
    DEFAULT_MQTT_BASE_TOPIC,
    DEFAULT_LOG_LEVEL,
    DEFAULT_LOG_COLOR,
    CONF_CONFIG,
    CONF_DALI_DRIVER,
    CONF_DALI_LAMPS,
    CONF_LOG_COLOR,
    CONF_LOG_LEVEL,
    CONF_HA_DISCOVERY_PREFIX,
    CONF_MQTT_BASE_TOPIC,
    CONF_MQTT_PORT,
    CONF_MQTT_SERVER,
    HA_DISCOVERY_PREFIX,
    HASSEB,
    MQTT_AVAILABLE,
    MQTT_BRIGHTNESS_COMMAND_TOPIC,
    MQTT_BRIGHTNESS_STATE_TOPIC,
    MQTT_COMMAND_TOPIC,
    MQTT_DALI2MQTT_STATUS,
    MQTT_NOT_AVAILABLE,
    MQTT_PAYLOAD_OFF,
    MQTT_PAYLOAD_ON,
    MQTT_STATE_TOPIC,
    MQTT_BRIGHTNESS_MAX_LEVEL_TOPIC,
    MQTT_BRIGHTNESS_MIN_LEVEL_TOPIC,
    MQTT_BRIGHTNESS_MIN_PHYSICAL_LEVEL_TOPIC,
    ALL_SUPPORTED_LOG_LEVELS,
    TRIDONIC,
    MIN_BACKOFF_TIME,
    MAX_RETRIES,
    RESET_COLOR,
    RED_COLOR,
    YELLOW_COLOR,
)


log_format = "%(asctime)s %(levelname)s: %(message)s{}".format(RESET_COLOR)
logging.basicConfig(format=log_format)
logger = logging.getLogger(__name__)


def gen_ha_config(light, mqtt_base_topic):
    """Generate a automatic configuration for Home Assistant."""
    json_config = {
        "name": "DALI Light {}".format(light),
        "unique_id": "DALI2MQTT_LIGHT_{}".format(light),
        "state_topic": MQTT_STATE_TOPIC.format(mqtt_base_topic, light),
        "command_topic": MQTT_COMMAND_TOPIC.format(mqtt_base_topic, light),
        "payload_off": MQTT_PAYLOAD_OFF.decode("utf-8"),
        "brightness_state_topic": MQTT_BRIGHTNESS_STATE_TOPIC.format(
            mqtt_base_topic, light
        ),
        "brightness_command_topic": MQTT_BRIGHTNESS_COMMAND_TOPIC.format(
            mqtt_base_topic, light
        ),
        "brightness_scale": 254,
        "on_command_type": "brightness",
        "availability_topic": MQTT_DALI2MQTT_STATUS.format(mqtt_base_topic),
        "payload_available": MQTT_AVAILABLE,
        "payload_not_available": MQTT_NOT_AVAILABLE,
        "device": {
            "identifiers": "dali2mqtt",
            "name": "DALI Lights",
            "sw_version": f"dali2mqtt {__version__}",
            "model": "dali2mqtt",
            "manufacturer": f"{__author__} <{__email__}>",
        },
    }
    return json.dumps(json_config)


def dali_scan(driver, max_range=4):
    """Scan a maximum number of dali devices."""
    lamps = []
    for lamp in range(0, max_range):
        try:
            logging.debug("Search for Lamp %s", lamp)
            present = driver.send(gear.QueryControlGearPresent(address.Short(lamp)))
            if isinstance(present, YesNoResponse) and present.value:
                lamps.append(lamp)
        except DALIError as err:
            logger.warning("%s not present: %s", lamp, err)
    return lamps


def on_detect_changes_in_config(mqtt_client):
    """Callback when changes are detected in the configuration file."""
    logger.info("Reconnecting to server")
    mqtt_client.disconnect()


def on_message_cmd(mqtt_client, data_object, msg):
    """Callback on MQTT command message."""
    logger.debug("Command on %s: %s", msg.topic, msg.payload)
    light = int(
        re.search(
            MQTT_COMMAND_TOPIC.format(data_object["base_topic"], "(.+?)"), msg.topic
        ).group(1)
    )
    if msg.payload == MQTT_PAYLOAD_OFF:
        try:
            logger.debug("Set light <%s> to %s", light, msg.payload)
            data_object["driver"].send(gear.Off(address.Short(light)))
            mqtt_client.publish(
                MQTT_STATE_TOPIC.format(data_object["base_topic"], light),
                MQTT_PAYLOAD_OFF,
                retain=True,
            )
        except DALIError as err:
            logger.error("Failed to set light <%s> to %s: %s", light, "OFF", err)


def on_message_brightness_cmd(mqtt_client, data_object, msg):
    """Callback on MQTT brightness command message."""
    logger.debug("Brightness Command on %s: %s", msg.topic, msg.payload)
    light = int(
        re.search(
            MQTT_BRIGHTNESS_COMMAND_TOPIC.format(data_object["base_topic"], "(.+?)"),
            msg.topic,
        ).group(1)
    )
    try:
        level = int(msg.payload.decode("utf-8"))
        if not 0 <= level <= 255:
            raise ValueError
        logger.debug("Set light <%s> brightness to %s", light, level)
        data_object["driver"].send(gear.DAPC(address.Short(light), level))
        if level == 0:
            # 0 in DALI is turn off with fade out
            mqtt_client.publish(
                MQTT_STATE_TOPIC.format(data_object["base_topic"], light),
                MQTT_PAYLOAD_OFF,
                retain=True,
            )
        else:
            mqtt_client.publish(
                MQTT_STATE_TOPIC.format(data_object["base_topic"], light),
                MQTT_PAYLOAD_ON,
                retain=True,
            )
        mqtt_client.publish(
            MQTT_BRIGHTNESS_STATE_TOPIC.format(data_object["base_topic"], light),
            level,
            retain=True,
        )
    except ValueError as err:
        logger.error("Can't convert <%s> to interger 0..255: %s", level, err)


def on_message(mqtt_client, data_object, msg):  # pylint: disable=W0613
    """Default callback on MQTT message."""
    logger.error("Don't publish to %s", msg.topic)


def on_connect(
    client,
    data_object,
    flags,
    result,
    max_lamps=4,
    ha_prefix=DEFAULT_HA_DISCOVERY_PREFIX,
):  # pylint: disable=W0613,R0913
    """Callback on connection to MQTT server."""
    mqtt_base_topic = data_object["base_topic"]
    driver_object = data_object["driver"]
    client.subscribe(
        [
            (MQTT_COMMAND_TOPIC.format(mqtt_base_topic, "+"), 0),
            (MQTT_BRIGHTNESS_COMMAND_TOPIC.format(mqtt_base_topic, "+"), 0),
        ]
    )
    client.publish(
        MQTT_DALI2MQTT_STATUS.format(mqtt_base_topic), MQTT_AVAILABLE, retain=True
    )
    lamps = dali_scan(driver_object, max_lamps)
    for lamp in lamps:
        try:
            actual_level = driver_object.send(
                gear.QueryActualLevel(address.Short(lamp))
            )
            physical_minimum_level = driver_object.send(
                gear.QueryPhysicalMinimum(address.Short(lamp))
            )
            minimum_brightness_level = driver_object.send(
                gear.QueryMinLevel(address.Short(lamp))
            )
            maximum_brightness_level = driver_object.send(
                gear.QueryMaxLevel(address.Short(lamp))
            )
            logger.debug("QueryActualLevel = %s", actual_level.value)
            client.publish(
                HA_DISCOVERY_PREFIX.format(ha_prefix, lamp),
                gen_ha_config(lamp, mqtt_base_topic),
                retain=True,
            )
            client.publish(
                MQTT_BRIGHTNESS_STATE_TOPIC.format(mqtt_base_topic, lamp),
                actual_level.value,
                retain=True,
            )
            client.publish(
<<<<<<< HEAD
                MQTT_BRIGHTNESS_MAX_LEVEL_TOPIC.format(mqqt_base_topic, lamp),
                maximum_brightness_level,
                retain=True,
            )
            client.publish(
                MQTT_BRIGHTNESS_MIN_LEVEL_TOPIC.format(mqqt_base_topic, lamp),
                minimum_brightness_level,
                retain=True,
            )
            client.publish(
                MQTT_BRIGHTNESS_MIN_PHYSICAL_LEVEL_TOPIC.format(mqqt_base_topic, lamp),
                physical_minimum_level,
                retain=True,
            )
            client.publish(
                MQTT_STATE_TOPIC.format(mqqt_base_topic, lamp),
=======
                MQTT_STATE_TOPIC.format(mqtt_base_topic, lamp),
>>>>>>> 94612277
                MQTT_PAYLOAD_ON if actual_level.value > 0 else MQTT_PAYLOAD_OFF,
                retain=True,
            )
        except DALIError as err:
            logger.error("While initializing lamp<%s>: %s", lamp, err)


def create_mqtt_client(
    driver_object, max_lamps, mqtt_server, mqtt_port, mqtt_base_topic, ha_prefix
):
    """Create MQTT client object, setup callbacks and connection to server."""
    logger.debug("Connecting to %s:%s", mqtt_server, mqtt_port)
    mqttc = mqtt.Client(
        client_id="dali2mqtt",
        userdata={"driver": driver_object, "base_topic": mqtt_base_topic},
    )
    mqttc.will_set(
        MQTT_DALI2MQTT_STATUS.format(mqtt_base_topic), MQTT_NOT_AVAILABLE, retain=True
    )
    mqttc.on_connect = lambda a, b, c, d: on_connect(a, b, c, d, max_lamps, ha_prefix)

    # Add message callbacks that will only trigger on a specific subscription match.
    mqttc.message_callback_add(
        MQTT_COMMAND_TOPIC.format(mqtt_base_topic, "+"), on_message_cmd
    )
    mqttc.message_callback_add(
        MQTT_BRIGHTNESS_COMMAND_TOPIC.format(mqtt_base_topic, "+"),
        on_message_brightness_cmd,
    )
    mqttc.on_message = on_message
    mqttc.connect(mqtt_server, mqtt_port, 60)
    return mqttc


def delay():
    return MIN_BACKOFF_TIME + random.randint(0, 1000) / 1000.0


def main(args):
    mqttc = None
    config = Config(args, lambda: on_detect_changes_in_config(mqttc))

    if config.log_color:
        logging.addLevelName(
            logging.WARNING,
            "{}{}".format(YELLOW_COLOR, logging.getLevelName(logging.WARNING)),
        )
        logging.addLevelName(
            logging.ERROR, "{}{}".format(RED_COLOR, logging.getLevelName(logging.ERROR))
        )

    logger.setLevel(ALL_SUPPORTED_LOG_LEVELS[config.log_level])

    dali_driver = None
    logger.debug("Using <%s> driver", config.dali_driver)

    if config.dali_driver == HASSEB:
        from dali.driver.hasseb import SyncHassebDALIUSBDriver

        dali_driver = SyncHassebDALIUSBDriver()
    elif config.dali_driver == TRIDONIC:
        from dali.driver.tridonic import SyncTridonicDALIUSBDriver

        dali_driver = SyncTridonicDALIUSBDriver()
    elif config.dali_driver == DALI_SERVER:
        from dali.driver.daliserver import DaliServer

        dali_driver = DaliServer("localhost", 55825)

    should_backoff = True
    retries = 0
    run = True
    while run:
        mqttc = create_mqtt_client(
            dali_driver,
            config.dali_lamps,
            *config.mqtt_conf,
            config.ha_discovery_prefix,
        )
        mqttc.loop_forever()
        if should_backoff:
            if retries == MAX_RETRIES:
                run = False
            time.sleep(delay())
            retries += 1  # TODO reset on successfull connection


if __name__ == "__main__":
    parser = argparse.ArgumentParser(argument_default=argparse.SUPPRESS)
    parser.add_argument(
        f"--{CONF_CONFIG}", help="configuration file", default=DEFAULT_CONFIG_FILE
    )
    parser.add_argument(
        f"--{CONF_MQTT_SERVER.replace('_','-')}", help="MQTT server"
    )
    parser.add_argument(
        f"--{CONF_MQTT_PORT.replace('_','-')}", help="MQTT port", type=int
    )
    parser.add_argument(
        f"--{CONF_MQTT_BASE_TOPIC.replace('_','-')}", help="MQTT base topic"
    )
    parser.add_argument(
        f"--{CONF_DALI_DRIVER.replace('_','-')}", help="DALI device driver", choices=DALI_DRIVERS
    )
    parser.add_argument(
        f"--{CONF_DALI_LAMPS.replace('_','-')}", help="Number of lamps to scan", type=int
    )
    parser.add_argument(
        f"--{CONF_HA_DISCOVERY_PREFIX.replace('_','-')}",
        help="HA discovery mqtt prefix",
    )
    parser.add_argument(
        f"--{CONF_LOG_LEVEL.replace('_','-')}",
        help="Log level",
        choices=ALL_SUPPORTED_LOG_LEVELS,
    )
    parser.add_argument(f"--{CONF_LOG_COLOR.replace('_','-')}", help="Coloring output", action="store_true")

    args = parser.parse_args()

    main(args)<|MERGE_RESOLUTION|>--- conflicted
+++ resolved
@@ -229,7 +229,6 @@
                 retain=True,
             )
             client.publish(
-<<<<<<< HEAD
                 MQTT_BRIGHTNESS_MAX_LEVEL_TOPIC.format(mqqt_base_topic, lamp),
                 maximum_brightness_level,
                 retain=True,
@@ -246,9 +245,6 @@
             )
             client.publish(
                 MQTT_STATE_TOPIC.format(mqqt_base_topic, lamp),
-=======
-                MQTT_STATE_TOPIC.format(mqtt_base_topic, lamp),
->>>>>>> 94612277
                 MQTT_PAYLOAD_ON if actual_level.value > 0 else MQTT_PAYLOAD_OFF,
                 retain=True,
             )
