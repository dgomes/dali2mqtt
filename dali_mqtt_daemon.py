--- conflicted
+++ resolved
@@ -115,7 +115,10 @@
     return lamps
 
 
-def scan_lamps(driver_object):
+def initialize_lamps(data_object, client):
+    driver_object = data_object["driver"]
+    mqtt_base_topic = data_object["base_topic"]
+    ha_prefix = data_object["ha_prefix"]
     lamps = dali_scan(driver_object)
     logger.info(
         "Found %d lamps",
@@ -125,7 +128,11 @@
         try:
             short_address = address.Short(lamp)
             actual_level = driver_object.send(gear.QueryActualLevel(short_address))
-
+            physical_minimum = driver_object.send(
+                gear.QueryPhysicalMinimum(short_address)
+            )
+            min_level = driver_object.send(gear.QueryMinLevel(short_address))
+            max_level = driver_object.send(gear.QueryMaxLevel(short_address))
             logger.debug("QueryActualLevel = %s", actual_level.value)
             client.publish(
                 HA_DISCOVERY_PREFIX.format(ha_prefix, lamp),
@@ -139,20 +146,38 @@
             )
 
             client.publish(
+                MQTT_BRIGHTNESS_MAX_LEVEL_TOPIC.format(mqtt_base_topic, lamp),
+                max_level.value,
+                retain=True,
+            )
+            client.publish(
+                MQTT_BRIGHTNESS_MIN_LEVEL_TOPIC.format(mqtt_base_topic, lamp),
+                min_level.value,
+                retain=True,
+            )
+            client.publish(
+                MQTT_BRIGHTNESS_PHYSICAL_MINIMUM_LEVEL_TOPIC.format(
+                    mqtt_base_topic, lamp
+                ),
+                physical_minimum.value,
+                retain=True,
+            )
+            client.publish(
                 MQTT_STATE_TOPIC.format(mqtt_base_topic, lamp),
                 MQTT_PAYLOAD_ON if actual_level.value > 0 else MQTT_PAYLOAD_OFF,
                 retain=True,
             )
             logger.info(
-                "   - short address: %d, brightness level: %d",
+                "   - short address: %d, actual brightness level: %d (minimum: %d, max: %d, physical minimum: %d)",
                 short_address.address,
                 actual_level.value,
+                min_level.value,
+                max_level.value,
+                physical_minimum.value,
             )
 
         except DALIError as err:
             logger.error("While initializing lamp<%s>: %s", lamp, err)
-        except Error as e:
-            print(e)
 
 
 def on_detect_changes_in_config(mqtt_client):
@@ -182,10 +207,10 @@
             logger.error("Failed to set light <%s> to %s: %s", light, "OFF", err)
 
 
-def on_message_scan_lamps_cmd(mqtt_client, data_object, msg):
+def on_message_reinitialize_lamps_cmd(mqtt_client, data_object, msg):
     """Callback on MQTT scan lamps command message"""
-    print("o")
-    scan_lamps(data_object["driver"])
+    logger.debug("Reinitialize Command on %s", msg.topic)
+    initialize_lamps(data_object, mqtt_client)
 
 
 def on_message_brightness_cmd(mqtt_client, data_object, msg):
@@ -244,74 +269,13 @@
         [
             (MQTT_COMMAND_TOPIC.format(mqtt_base_topic, "+"), 0),
             (MQTT_BRIGHTNESS_COMMAND_TOPIC.format(mqtt_base_topic, "+"), 0),
+            (MQTT_SCAN_LAMPS_COMMAND_TOPIC.format(mqtt_base_topic), 0),
         ]
     )
     client.publish(
         MQTT_DALI2MQTT_STATUS.format(mqtt_base_topic), MQTT_AVAILABLE, retain=True
     )
-<<<<<<< HEAD
-    scan_lamps(driver_object)
-=======
-    lamps = dali_scan(driver_object)
-    logger.info(
-        "Found %d lamps",
-        len(lamps),
-    )
-    for lamp in lamps:
-        try:
-            short_address = address.Short(lamp)
-            actual_level = driver_object.send(gear.QueryActualLevel(short_address))
-            physical_minimum = driver_object.send(
-                gear.QueryPhysicalMinimum(short_address)
-            )
-            min_level = driver_object.send(gear.QueryMinLevel(short_address))
-            max_level = driver_object.send(gear.QueryMaxLevel(short_address))
-            logger.debug("QueryActualLevel = %s", actual_level.value)
-            client.publish(
-                HA_DISCOVERY_PREFIX.format(ha_prefix, lamp),
-                gen_ha_config(lamp, mqtt_base_topic),
-                retain=True,
-            )
-            client.publish(
-                MQTT_BRIGHTNESS_STATE_TOPIC.format(mqtt_base_topic, lamp),
-                actual_level.value,
-                retain=True,
-            )
-
-            client.publish(
-                MQTT_BRIGHTNESS_MAX_LEVEL_TOPIC.format(mqtt_base_topic, lamp),
-                max_level.value,
-                retain=True,
-            )
-            client.publish(
-                MQTT_BRIGHTNESS_MIN_LEVEL_TOPIC.format(mqtt_base_topic, lamp),
-                min_level.value,
-                retain=True,
-            )
-            client.publish(
-                MQTT_BRIGHTNESS_PHYSICAL_MINIMUM_LEVEL_TOPIC.format(
-                    mqtt_base_topic, lamp
-                ),
-                physical_minimum.value,
-                retain=True,
-            )
-            client.publish(
-                MQTT_STATE_TOPIC.format(mqtt_base_topic, lamp),
-                MQTT_PAYLOAD_ON if actual_level.value > 0 else MQTT_PAYLOAD_OFF,
-                retain=True,
-            )
-            logger.info(
-                "   - short address: %d, actual brightness level: %d (minimum: %d, max: %d, physical minimum: %d)",
-                short_address.address,
-                actual_level.value,
-                min_level.value,
-                max_level.value,
-                physical_minimum.value,
-            )
-
-        except DALIError as err:
-            logger.error("While initializing lamp<%s>: %s", lamp, err)
->>>>>>> 82a5f5b9
+    initialize_lamps(data_object, client)
 
 
 def create_mqtt_client(
@@ -321,7 +285,11 @@
     logger.debug("Connecting to %s:%s", mqtt_server, mqtt_port)
     mqttc = mqtt.Client(
         client_id="dali2mqtt",
-        userdata={"driver": driver_object, "base_topic": mqtt_base_topic},
+        userdata={
+            "driver": driver_object,
+            "base_topic": mqtt_base_topic,
+            "ha_prefix": ha_prefix,
+        },
     )
     mqttc.will_set(
         MQTT_DALI2MQTT_STATUS.format(mqtt_base_topic), MQTT_NOT_AVAILABLE, retain=True
@@ -338,7 +306,7 @@
     )
     mqttc.message_callback_add(
         MQTT_SCAN_LAMPS_COMMAND_TOPIC.format(mqtt_base_topic),
-        on_message_scan_lamps_cmd,
+        on_message_reinitialize_lamps_cmd,
     )
     mqttc.on_message = on_message
     mqttc.connect(mqtt_server, mqtt_port, 60)
