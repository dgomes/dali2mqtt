--- conflicted
+++ resolved
@@ -21,15 +21,13 @@
 
 HA_DISCOVERY_PREFIX = "{}/light/dali2mqtt_{}/config"
 
-<<<<<<< HEAD
 MIN_BACKOFF_TIME = 2
 MAX_RETRIES = 10
-=======
+
 ALL_SUPPORTED_LOG_LEVELS = {
     "critical": logging.CRITICAL,
     "error": logging.ERROR,
     "warning": logging.WARNING,
     "info": logging.INFO,
     "debug": logging.DEBUG,
-}
->>>>>>> cda722d3
+}